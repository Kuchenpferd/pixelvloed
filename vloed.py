--- conflicted
+++ resolved
@@ -71,13 +71,8 @@
     changed = False
     while True:
       changed = self.Draw() or changed
-<<<<<<< HEAD
-      if time.time() - lasttime >= 1 / self.fps and changed:
-        del(self.pixels) # release the lock on these pixels so we can flip
-=======
       if time.time() - lasttime >= 1.0 / self.fps and changed:
         self.pixels = None # release the lock on these pixels so we can flip
->>>>>>> 0f132cb6
         pygame.display.flip()
         changed = False
         lasttime = time.time()
